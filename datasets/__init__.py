from .cora import Cora
from .fb15k237 import FB15K237
from .chemmol import Chembl
from .wikics import WikiCS
from .arxiv import Arxiv
from .pubmed import Pubmed
from .wn18rr import WN18RR
from .products import Products
from .ml_1m import ML1M, ML1M_CLS
from .mag240m import MAG240M
from .explanation_graph import ExplaGraph
from .scene_graph import SceneGraph
from .ultrachat200k import UltraChat200k
<<<<<<< HEAD
from .wikikg90m import WikiKG90M
=======
from .wiki_graph import WikiGraph
>>>>>>> 8f2b0298
<|MERGE_RESOLUTION|>--- conflicted
+++ resolved
@@ -11,8 +11,5 @@
 from .explanation_graph import ExplaGraph
 from .scene_graph import SceneGraph
 from .ultrachat200k import UltraChat200k
-<<<<<<< HEAD
 from .wikikg90m import WikiKG90M
-=======
-from .wiki_graph import WikiGraph
->>>>>>> 8f2b0298
+from .wiki_graph import WikiGraph